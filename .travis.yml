language: python
python:
    - "2.7"

cache:
    directories:
        - $HOME/.cache

sudo: required

services:
  - docker

compiler:
    - gcc

addons:
    apt:
        packages:
            # Pillow dependencies (see
            # https://pillow.readthedocs.org/en/latest/installation.html)
            - libtiff4-dev
            - libjpeg8-dev
            - zlib1g-dev
            - libfreetype6-dev
            - liblcms2-dev
            - libwebp-dev
            # vips
            - libvips-tools
            # openslide
            - libopenjpeg-dev
            # pandoc for displaying jupyter notebook examples on ReadTheDocs
            - pandoc
            - pandoc-citeproc

before_install:
    - CACHE="$HOME/.cache" OPENSLIDE_VERSION="3.4.1" source .install-openslide.sh

    - GIRDER_VERSION=492acc9a011a6cc784a9295e466946da13198587
    - GIRDER_WORKER_VERSION=f834d4d3701df7f6f3f64fcd7d3f22d15b3b1db2
<<<<<<< HEAD
    - LARGE_IMAGE_VERSION=60c32b11abb4d5f0d1696221a7e81ab21c611980
    - SLICER_CLI_WEB_VERSION=ce457fa47628c6f8a329be656503d63c1844ce19
=======
    - LARGE_IMAGE_VERSION=35889a8480418d4854d9d8f19025d872872fe96c
    - SLICER_CLI_WEB_VERSION=master
>>>>>>> 3d3105b4
    - main_path=$PWD
    - build_path=$PWD/build
    - mkdir -p $build_path

    - girder_path=$build_path/girder
    - rm -fr $girder_path
    - git clone https://github.com/girder/girder.git $girder_path && git -C $girder_path checkout $GIRDER_VERSION
    - ln -sf $main_path $girder_path/plugins/
    - ls -l $girder_path/plugins

    - girder_worker_path=$girder_path/plugins/girder_worker
    - git clone https://github.com/girder/girder_worker.git $girder_worker_path && git -C $girder_worker_path checkout $GIRDER_WORKER_VERSION
    - cp $PWD/plugin_tests/data/girder_worker.cfg $girder_worker_path/girder_worker/worker.local.cfg
    - pip install -U -r $girder_worker_path/requirements.txt -r $girder_worker_path/girder_worker/plugins/girder_io/requirements.txt

    - large_image_path=$girder_path/plugins/large_image
    - git clone https://github.com/DigitalSlideArchive/large_image.git $large_image_path && git -C $large_image_path checkout $LARGE_IMAGE_VERSION

    - slicer_cli_web_path=$girder_path/plugins/slicer_cli_web
    - git clone https://github.com/girder/slicer_cli_web.git $slicer_cli_web_path && git -C $slicer_cli_web_path checkout $SLICER_CLI_WEB_VERSION

    - export MONGO_VERSION=2.6.11
    - export PY_COVG="ON"
    - CACHE=$HOME/.cache source $girder_path/scripts/install_mongo.sh
    - mkdir /tmp/db
    - mongod --dbpath=/tmp/db >/dev/null 2>/dev/null &
    - mongod --version

    - CACHE=$HOME/.cache CMAKE_VERSION=3.1.0 CMAKE_SHORT_VERSION=3.1 source $girder_path/scripts/install_cmake.sh
    - cmake --version

    - mkdir -p $HOME/.cache/node_modules || true
    - ln -sf $HOME/.cache/node_modules .
    - npm install -g npm
    - npm --version
    - npm prune

    - wget -O $build_path/install_miniconda.sh https://repo.continuum.io/miniconda/Miniconda-latest-Linux-x86_64.sh
    - bash $build_path/install_miniconda.sh -b -p $build_path/miniconda
    - source $build_path/miniconda/bin/activate $build_path/miniconda
    - conda update --yes --all
    - conda config --add channels https://conda.binstar.org/cdeepakroy

install:
    # https://github.com/pypa/pip/issues/2751
    - conda install --yes libgfortran==1.0 setuptools==19.4 ctk-cli==1.3.1 --file $main_path/requirements_c_conda.txt
    - pip install -r $main_path/requirements.txt -r $main_path/requirements_c.txt
    - cd $main_path 
    - python setup.py build_ext --inplace
    - cd $girder_path
    - pip install -U -r requirements.txt -r requirements-dev.txt setuptools==19.4
    - pip install -U -r $large_image_path/requirements.txt 
    - pip install -U -r $slicer_cli_web_path/requirements.txt 
    - npm install

script:
    - mkdir -p $build_path/girder_testing_build
    - cd $build_path/girder_testing_build
    - cmake -DPYTHON_COVERAGE:BOOL=${PY_COVG} -DPYTHON_VERSION:STRING=${TRAVIS_PYTHON_VERSION} -DPYTHON_COVERAGE_CONFIG="$main_path/plugin_tests/pycoverage.cfg" -DCOVERAGE_MINIMUM_PASS=19 -DJS_COVERAGE_MINIMUM_PASS=19 -DRUN_CORE_TESTS:BOOL="OFF" -DTEST_PLUGINS:STRING="HistomicsTK" $girder_path
    - make
    - JASMINE_TIMEOUT=15000 ctest -VV -R '(coverage_reset|coverage_combine|HistomicsTK|histomicstk|coverage$|coverage_xml)'

after_success:
    - bash <(curl -s https://codecov.io/bash)<|MERGE_RESOLUTION|>--- conflicted
+++ resolved
@@ -38,13 +38,8 @@
 
     - GIRDER_VERSION=492acc9a011a6cc784a9295e466946da13198587
     - GIRDER_WORKER_VERSION=f834d4d3701df7f6f3f64fcd7d3f22d15b3b1db2
-<<<<<<< HEAD
-    - LARGE_IMAGE_VERSION=60c32b11abb4d5f0d1696221a7e81ab21c611980
-    - SLICER_CLI_WEB_VERSION=ce457fa47628c6f8a329be656503d63c1844ce19
-=======
     - LARGE_IMAGE_VERSION=35889a8480418d4854d9d8f19025d872872fe96c
-    - SLICER_CLI_WEB_VERSION=master
->>>>>>> 3d3105b4
+    - SLICER_CLI_WEB_VERSION=cd7b9f374f1fd07002bc40200f5e52323074e33e
     - main_path=$PWD
     - build_path=$PWD/build
     - mkdir -p $build_path
