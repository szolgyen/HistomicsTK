--- conflicted
+++ resolved
@@ -36,15 +36,9 @@
 before_install:
     - CACHE="$HOME/.cache" OPENSLIDE_VERSION="3.4.1" source .install-openslide.sh
 
-<<<<<<< HEAD
-    - GIRDER_VERSION=c29e4db8fadf5b97f5fcd488e15353b09a9fd70f
-    - GIRDER_WORKER_VERSION=a572e2cd74ae30777f31999d5a136747190ddcb8
-    - LARGE_IMAGE_VERSION=b5ee1b7e87bc59792d2c8d251f0dc5f95958d28a
-=======
-    - GIRDER_VERSION=cc464d6d9a8b063bf546b5d7c00bf325459b6e3b
-    - GIRDER_WORKER_VERSION=965bd4564f39d395c663a31d70d0c45181606261
+    - GIRDER_VERSION=d910e905c4196e3046a129d0edb84e5c7e301596
+    - GIRDER_WORKER_VERSION=f834d4d3701df7f6f3f64fcd7d3f22d15b3b1db2
     - LARGE_IMAGE_VERSION=60c32b11abb4d5f0d1696221a7e81ab21c611980
->>>>>>> 1235f1f1
     - main_path=$PWD
     - build_path=$PWD/build
     - mkdir -p $build_path
