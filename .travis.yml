language: python
python:
    - "2.7"

cache:
    directories:
        - $HOME/.cache

sudo: false

compiler:
    - gcc

addons:
    apt:
        packages:
            # Pillow dependencies (see
            # https://pillow.readthedocs.org/en/latest/installation.html)
            - libtiff4-dev
            - libjpeg8-dev
            - zlib1g-dev
            - libfreetype6-dev
            - liblcms2-dev
            - libwebp-dev
            # vips
            - libvips-tools
            # openslide
            - libopenjpeg-dev

before_install:
    - CACHE="$HOME/.cache" OPENSLIDE_VERSION="3.4.1" source .install-openslide.sh

    - GIRDER_VERSION=c29e4db8fadf5b97f5fcd488e15353b09a9fd70f
    - GIRDER_WORKER_VERSION=a572e2cd74ae30777f31999d5a136747190ddcb8
    - LARGE_IMAGE_VERSION=8c9b9b7e7af0e6dc18a79d991e97ca7fed690a25
    - main_path=$PWD
    - build_path=$PWD/build
    - mkdir -p $build_path

    - girder_path=$build_path/girder
    - rm -fr $girder_path
<<<<<<< HEAD
    - git clone https://github.com/girder/girder.git $girder_path && git -C $girder_path checkout c6921e67bed9509a7ee064705fab335bd563b88b
=======
    - git clone https://github.com/girder/girder.git $girder_path && git -C $girder_path checkout $GIRDER_VERSION
>>>>>>> 4c501c84
    - ln -sf $main_path $girder_path/plugins/
    - ls -l $girder_path/plugins

    - girder_worker_path=$girder_path/plugins/girder_worker
<<<<<<< HEAD
    - git clone https://github.com/girder/girder_worker.git $girder_worker_path && git -C $girder_worker_path checkout a572e2cd74ae30777f31999d5a136747190ddcb8
=======
    - git clone https://github.com/girder/girder_worker.git $girder_worker_path && git -C $girder_worker_path checkout $GIRDER_WORKER_VERSION
>>>>>>> 4c501c84
    - cp $PWD/plugin_tests/data/girder_worker.cfg $girder_worker_path/girder_worker/worker.local.cfg
    - pip install -U -r $girder_worker_path/requirements.txt -r $girder_worker_path/girder_worker/plugins/girder_io/requirements.txt

    - large_image_path=$girder_path/plugins/large_image
<<<<<<< HEAD
    - git clone https://github.com/DigitalSlideArchive/large_image.git $large_image_path && git -C $large_image_path checkout 033c178181d7b30a7fee6501fc5e02013bf40356
=======
    - git clone https://github.com/DigitalSlideArchive/large_image.git $large_image_path && git -C $large_image_path checkout $LARGE_IMAGE_VERSION
>>>>>>> 4c501c84

    - export MONGO_VERSION=2.6.11
    - export PY_COVG="ON"
    - CACHE=$HOME/.cache source $girder_path/scripts/install_mongo.sh
    - mkdir /tmp/db
    - mongod --dbpath=/tmp/db >/dev/null 2>/dev/null &
    - mongod --version

    - CACHE=$HOME/.cache CMAKE_VERSION=3.1.0 CMAKE_SHORT_VERSION=3.1 source $girder_path/scripts/install_cmake.sh
    - cmake --version

    - mkdir -p $HOME/.cache/node_modules || true
    - ln -sf $HOME/.cache/node_modules .
    - npm install -g npm
    - npm --version
    - npm prune

    - wget -O $build_path/install_miniconda.sh https://repo.continuum.io/miniconda/Miniconda-latest-Linux-x86_64.sh
    - bash $build_path/install_miniconda.sh -b -p $build_path/miniconda
    - source $build_path/miniconda/bin/activate $build_path/miniconda
    - conda update --yes --all
    - conda config --add channels https://conda.binstar.org/cdeepakroy

install:
    - conda install --yes libgfortran==1.0 --file $main_path/requirements_c_conda.txt
    # https://github.com/pypa/pip/issues/2751
    - conda install --yes --file $main_path/requirements.txt setuptools==19.4
    - pip install -r $main_path/requirements_c.txt
    - cd $girder_path
    - pip install -U -r requirements.txt -r requirements-dev.txt -r $main_path/requirements.txt -r $large_image_path/requirements.txt setuptools==19.4
    - npm install

script:
    - mkdir -p $build_path/girder_testing_build
    - cd $build_path/girder_testing_build
    - cmake -DPYTHON_COVERAGE:BOOL=${PY_COVG} -DPYTHON_VERSION:STRING=${TRAVIS_PYTHON_VERSION} $girder_path
    - JASMINE_TIMEOUT=15000 ctest -VV -R HistomicsTK<|MERGE_RESOLUTION|>--- conflicted
+++ resolved
@@ -39,29 +39,17 @@
 
     - girder_path=$build_path/girder
     - rm -fr $girder_path
-<<<<<<< HEAD
-    - git clone https://github.com/girder/girder.git $girder_path && git -C $girder_path checkout c6921e67bed9509a7ee064705fab335bd563b88b
-=======
     - git clone https://github.com/girder/girder.git $girder_path && git -C $girder_path checkout $GIRDER_VERSION
->>>>>>> 4c501c84
     - ln -sf $main_path $girder_path/plugins/
     - ls -l $girder_path/plugins
 
     - girder_worker_path=$girder_path/plugins/girder_worker
-<<<<<<< HEAD
-    - git clone https://github.com/girder/girder_worker.git $girder_worker_path && git -C $girder_worker_path checkout a572e2cd74ae30777f31999d5a136747190ddcb8
-=======
     - git clone https://github.com/girder/girder_worker.git $girder_worker_path && git -C $girder_worker_path checkout $GIRDER_WORKER_VERSION
->>>>>>> 4c501c84
     - cp $PWD/plugin_tests/data/girder_worker.cfg $girder_worker_path/girder_worker/worker.local.cfg
     - pip install -U -r $girder_worker_path/requirements.txt -r $girder_worker_path/girder_worker/plugins/girder_io/requirements.txt
 
     - large_image_path=$girder_path/plugins/large_image
-<<<<<<< HEAD
-    - git clone https://github.com/DigitalSlideArchive/large_image.git $large_image_path && git -C $large_image_path checkout 033c178181d7b30a7fee6501fc5e02013bf40356
-=======
     - git clone https://github.com/DigitalSlideArchive/large_image.git $large_image_path && git -C $large_image_path checkout $LARGE_IMAGE_VERSION
->>>>>>> 4c501c84
 
     - export MONGO_VERSION=2.6.11
     - export PY_COVG="ON"
