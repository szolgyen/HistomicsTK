--- conflicted
+++ resolved
@@ -90,18 +90,13 @@
 
 # libtiff
 - name: Download libtiff
-<<<<<<< HEAD
+
   command: >-
     wget --retry-connrefused --waitretry=1 --read-timeout=20 http://download.osgeo.org/libtiff/tiff-4.0.6.tar.gz
   args:
     chdir: "{{ root_dir }}"
     creates: tiff-4.0.6.tar.gz
-=======
-  get_url:
-    url: http://download.osgeo.org/libtiff/tiff-4.0.6.tar.gz
-    dest: "{{ root_dir }}"
-    checksum: "sha1:280e27704eaca5f592b82e71ac0c78b87395e2de"
->>>>>>> 05bcea9f
+
 
 - name: Extract libtiff
   unarchive:
