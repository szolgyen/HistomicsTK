# -*- coding: utf-8 -*-

from .ChanVese import ChanVese
from .cLoG import cLoG
from .ColorConvolution import ColorConvolution
from .ColorDeconvolution import ColorDeconvolution
from .ComplementStainMatrix import ComplementStainMatrix
from .CondenseLabel import CondenseLabel
from .ConvertSchedule import ConvertSchedule
from .Del2 import Del2
from .DregEdge import DregEdge
from .EmbedBounds import EmbedBounds
from .EstimateVariance import EstimateVariance
<<<<<<< HEAD
from .FeatureExtraction import FeatureExtraction
=======
from .FilterLabel import FilterLabel
>>>>>>> c194fb00
from .GaussianGradient import GaussianGradient
from .GaussianVoting import GaussianVoting
from .gLoG import gLoG
from .GradientDiffusion import GradientDiffusion
from .GradientFlow import GradientFlow
from .GraphColorSequential import GraphColorSequential
from .LabelPerimeter import LabelPerimeter
from .LabelRegionAdjacency import LabelRegionAdjacency
from .MaxClustering import MaxClustering
from .MergeColinear import MergeColinear
from .MergeSinks import MergeSinks
from .OpticalDensityFwd import OpticalDensityFwd
from .OpticalDensityInv import OpticalDensityInv
from .RegionAdjacencyLayer import RegionAdjacencyLayer
from .ReinhardNorm import ReinhardNorm
from .ReinhardSample import ReinhardSample
from .RudermanLABFwd import RudermanLABFwd
from .RudermanLABInv import RudermanLABInv
from .Sample import Sample
from .ShuffleLabel import ShuffleLabel
from .SimpleMask import SimpleMask
from .SparseColorDeconvolution import SparseColorDeconvolution
from .SubmitTorque import SubmitTorque
from .TilingSchedule import TilingSchedule

__version__ = '0.1.0'

__all__ = ('ChanVese',
           'cLoG',
           'ColorConvolution',
           'ColorDeconvolution',
           'ComplementStainMatrix',
           'CondenseLabel',
           'ConvertSchedule',
           'Del2',
           'DregEdge',
           'EmbedBounds',
           'EstimateVariance',
<<<<<<< HEAD
           'FeatureExtraction',
=======
           'FilterLabel',
>>>>>>> c194fb00
           'GaussianGradient',
           'GaussianVoting',
           'GraphColorSequential',
           'gLoG',
           'GradientDiffusion',
           'GradientFlow',
           'LabelPerimeter',
           'LabelRegionAdjacency',
           'MaxClustering',
           'MergeColinear',
           'MergeSinks',
           'OpticalDensityFwd',
           'OpticalDensityInv',
           'RegionAdjacencyLayer',
           'ReinhardNorm',
           'ReinhardSample',
           'RudermanLABFwd',
           'RudermanLABInv',
           'Sample',
           'ShuffleLabel',
           'SimpleMask',
           'SparseColorDeconvolution',
           'SubmitTorque',
           'TilingSchedule')<|MERGE_RESOLUTION|>--- conflicted
+++ resolved
@@ -11,11 +11,8 @@
 from .DregEdge import DregEdge
 from .EmbedBounds import EmbedBounds
 from .EstimateVariance import EstimateVariance
-<<<<<<< HEAD
 from .FeatureExtraction import FeatureExtraction
-=======
 from .FilterLabel import FilterLabel
->>>>>>> c194fb00
 from .GaussianGradient import GaussianGradient
 from .GaussianVoting import GaussianVoting
 from .gLoG import gLoG
@@ -54,11 +51,8 @@
            'DregEdge',
            'EmbedBounds',
            'EstimateVariance',
-<<<<<<< HEAD
            'FeatureExtraction',
-=======
            'FilterLabel',
->>>>>>> c194fb00
            'GaussianGradient',
            'GaussianVoting',
            'GraphColorSequential',
