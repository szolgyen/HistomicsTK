--- conflicted
+++ resolved
@@ -28,11 +28,8 @@
     'complement_stain_matrix',
     'find_stain_index',
     'sparse_color_deconvolution',
-<<<<<<< HEAD
-    'stain_color_map',
-=======
     'separate_stains_macenko_pca',
     'separate_stains_xu_snmf',
     'rgb_separate_stains_macenko_pca',
->>>>>>> e2df417c
+    'stain_color_map',
 )